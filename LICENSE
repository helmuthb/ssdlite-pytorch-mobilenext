--- conflicted
+++ resolved
@@ -1,10 +1,6 @@
 MIT License
 
-<<<<<<< HEAD
-Copyright (c) 2020 Qibin
-=======
 Copyright (c) 2020 Andrew-Qibin
->>>>>>> 98805f72
 
 Permission is hereby granted, free of charge, to any person obtaining a copy
 of this software and associated documentation files (the "Software"), to deal
